# Quant Challenge 2025 – Strategy README

## 🔢 How the Model Works
- The dataset provides game features (`A–N`) and outcomes (`Y1`, `Y2`).
- The model maps **game state variables** (score difference, momentum, home advantage, and time) into a **win probability estimate**.  
- This mapping uses a **logistic (sigmoid) function**, ensuring probabilities stay between 0% and 100%.  
- Scaling is applied so that early-game leads are weighted less, while late-game leads and momentum shifts matter more.  
- The predicted win probability is then expressed as a **fair market value** on a 0–100 price scale:
  - `0 = certain loss`
  - `100 = certain win`
- This fair value acts as the **anchor price** the strategy compares against the market bid/ask quotes.

---

## ⚙️ How the Algorithm Works
<<<<<<< HEAD
The trading algorithm (`kwokker-algo.py`) file is a **quantitative market-making system** with built-in risk control.
=======
The trading algorithm (`Strategy` class) is a **quantitative market-making system** with built-in risk control.
>>>>>>> f5c4484a

1. **Order Book Tracking**  
   - Keeps a minimal local view of the **best bid and best ask** with available liquidity.  
   - Continuously updates mid-price, spread, and market depth.

2. **Edge Calculation**  
   - Computes `edge = fair_value - market_price`.  
   - If the edge is larger than a threshold, a trade opportunity exists.  
   - The threshold **tightens late-game**, requiring smaller edges to justify trades.

3. **Execution Logic**  
   - **Aggressive mode**: Crosses the spread (IOC limit orders) when the spread is small and the edge is strong.  
   - **Passive mode**: Posts a single resting order just inside the spread if the edge is moderate.  
   - Always cancels stale working orders to avoid overexposure.

4. **Risk Management**  
   - Position is capped at a maximum size (`MAX_POS`).  
   - Trade sizing scales with both **edge size** and **time urgency** (larger sizes in late game).  
   - Automatically **flattens inventory** shortly before game end or on `END_GAME`.

5. **Event Handling**  
   - Adjusts momentum and lead difference when scoring or turnovers occur.  
   - Treats **3-point shots, turnovers, and fouls in late-game** as **high-impact events**, increasing trading aggressiveness.  
   - If the game ends, all positions are closed and state is reset.
<|MERGE_RESOLUTION|>--- conflicted
+++ resolved
@@ -1,44 +1,27 @@
-# Quant Challenge 2025 – Strategy README
+# QuantChallenge Starter Repo
 
-## 🔢 How the Model Works
-- The dataset provides game features (`A–N`) and outcomes (`Y1`, `Y2`).
-- The model maps **game state variables** (score difference, momentum, home advantage, and time) into a **win probability estimate**.  
-- This mapping uses a **logistic (sigmoid) function**, ensuring probabilities stay between 0% and 100%.  
-- Scaling is applied so that early-game leads are weighted less, while late-game leads and momentum shifts matter more.  
-- The predicted win probability is then expressed as a **fair market value** on a 0–100 price scale:
-  - `0 = certain loss`
-  - `100 = certain win`
-- This fair value acts as the **anchor price** the strategy compares against the market bid/ask quotes.
+This is the starter repo to help you get started with QuantChallenge 2025.
 
----
+## Sylvian Extension
 
-## ⚙️ How the Algorithm Works
-<<<<<<< HEAD
-The trading algorithm (`kwokker-algo.py`) file is a **quantitative market-making system** with built-in risk control.
-=======
-The trading algorithm (`Strategy` class) is a **quantitative market-making system** with built-in risk control.
->>>>>>> f5c4484a
+Make sure you have installed the [Sylvian extension](https://marketplace.visualstudio.com/items?itemName=SylvianAI.sylvian) and initialized it. **This is required to be eligible for prizes!**
+1. Go to the command palette (⇧⌘P on Mac, Ctrl + Shift + P otherwise)
+2. Search for 'Sylvian: Initialize Sylvian'
+3. Enter the email you used for the competition
 
-1. **Order Book Tracking**  
-   - Keeps a minimal local view of the **best bid and best ask** with available liquidity.  
-   - Continuously updates mid-price, spread, and market depth.
+If done correctly, your .competition file should include `email=your_email_here`. **DO NOT EDIT THIS .competition FILE**!
 
-2. **Edge Calculation**  
-   - Computes `edge = fair_value - market_price`.  
-   - If the edge is larger than a threshold, a trade opportunity exists.  
-   - The threshold **tightens late-game**, requiring smaller edges to justify trades.
+After having worked in your repository for a little, you should be able to go to quantchallenge.org > Dashboard > Settings and see that the extension is active. If it is not active, please contact support in the Discord!
 
-3. **Execution Logic**  
-   - **Aggressive mode**: Crosses the spread (IOC limit orders) when the spread is small and the edge is strong.  
-   - **Passive mode**: Posts a single resting order just inside the spread if the edge is moderate.  
-   - Always cancels stale working orders to avoid overexposure.
+## Directories
 
-4. **Risk Management**  
-   - Position is capped at a maximum size (`MAX_POS`).  
-   - Trade sizing scales with both **edge size** and **time urgency** (larger sizes in late game).  
-   - Automatically **flattens inventory** shortly before game end or on `END_GAME`.
+This repo consists of two folders: /research and /trading.
 
-5. **Event Handling**  
-   - Adjusts momentum and lead difference when scoring or turnovers occur.  
-   - Treats **3-point shots, turnovers, and fouls in late-game** as **high-impact events**, increasing trading aggressiveness.  
-   - If the game ends, all positions are closed and state is reset.
+### 1. Research
+The `research` folder contains a IPython notebook `research_starter.ipynb` that helps you get started on the datasets and how to format predictions for submission.
+
+### 2. Trading
+The `trading` folder contains both a C++ and Python template for trading algorithm to be used in the live trading portion of QuantChallenge 2025. For low-latency strategies, we recommend using C++ for a slight performance bump.
+
+## Questions
+If you have any lingering questions, reach out for support on Discord or email info@quantchallenge.org